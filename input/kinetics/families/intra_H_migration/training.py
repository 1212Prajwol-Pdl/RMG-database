#!/usr/bin/env python
# encoding: utf-8

name = "intra_H_migration/training"
shortDesc = u"Kinetics used to train group additivity values"
longDesc = u"""
Put kinetic parameters for reactions to use as a training set for fitting
group additivity values in this file.
"""
recommended = True

entry(
    index = 1,
    reactant1 = 
"""
<<<<<<< HEAD
acetylperoxy
1    O 0 {5,D}
2 *2 C 0 {3,S} {5,S} {7,S} {8,S}
=======
1    O 0 {5,D}
2 *2 C 0 {3,S} {5,S}
>>>>>>> efabbca9
3 *3 H 0 {2,S}
4 *4 O 0 {5,S} {6,S}
5 *5 C 0 {1,D} {2,S} {4,S}
6 *1 O 1 {4,S}
<<<<<<< HEAD
7    H 0 {2,S}
8    H 0 {2,S}
""",
    product1 = 
"""
hydroperoxyl-vinoxy
1 *4 C 0 {2,S} {3,S} {5,D}
2 *1 C 1 {1,S} {7,S} {8,S}
=======
""",
    product1 = 
"""
1 *4 C 0 {2,S} {3,S} {5,D}
2 *1 C 1 {1,S}
>>>>>>> efabbca9
3 *5 O 0 {1,S} {4,S}
4 *2 O 0 {3,S} {6,S}
5    O 0 {1,D}
6 *3 H 0 {4,S}
<<<<<<< HEAD
7    H 0 {2,S}
8    H 0 {2,S}
=======
>>>>>>> efabbca9
""",
    degeneracy = 3,
    kinetics = Arrhenius(
        A = (2300000000.0, 's^-1', '*|/', 2.51189),
        n = 0.75,
        Ea = (23.2, 'kcal/mol'),
        T0 = (1, 'K'),
    ),
    reference = Article(
        authors = ["J. W. Allen", "C. F. Goldsmith", "W. H. Green"],
        title = u'Automatic Estimation of Pressure-Dependent Rate Coefficients',
        journal = "Phys. Chem. Chem. Phys.",
        volume = "???",
        pages = """???-???""",
        year = "2011 (accepted)",
    ),
    referenceType = "theory",
    shortDesc = u"""CFG VTST calculations at RQCISD(T)/CBS//B3LYP/6-311++G(d,p) level""",
    longDesc = 
u"""
Quantum chemistry calculations at the RQCISD(T)/CBS//B3LYP/6-311++G(d,p) level
using Gaussian 03 and MOLPRO. High-pressure-limit rate coefficient computed
using Variflex.
""",
    history = [
    ],
)
<|MERGE_RESOLUTION|>--- conflicted
+++ resolved
@@ -13,19 +13,13 @@
     index = 1,
     reactant1 = 
 """
-<<<<<<< HEAD
 acetylperoxy
 1    O 0 {5,D}
 2 *2 C 0 {3,S} {5,S} {7,S} {8,S}
-=======
-1    O 0 {5,D}
-2 *2 C 0 {3,S} {5,S}
->>>>>>> efabbca9
 3 *3 H 0 {2,S}
 4 *4 O 0 {5,S} {6,S}
 5 *5 C 0 {1,D} {2,S} {4,S}
 6 *1 O 1 {4,S}
-<<<<<<< HEAD
 7    H 0 {2,S}
 8    H 0 {2,S}
 """,
@@ -34,22 +28,12 @@
 hydroperoxyl-vinoxy
 1 *4 C 0 {2,S} {3,S} {5,D}
 2 *1 C 1 {1,S} {7,S} {8,S}
-=======
-""",
-    product1 = 
-"""
-1 *4 C 0 {2,S} {3,S} {5,D}
-2 *1 C 1 {1,S}
->>>>>>> efabbca9
 3 *5 O 0 {1,S} {4,S}
 4 *2 O 0 {3,S} {6,S}
 5    O 0 {1,D}
 6 *3 H 0 {4,S}
-<<<<<<< HEAD
 7    H 0 {2,S}
 8    H 0 {2,S}
-=======
->>>>>>> efabbca9
 """,
     degeneracy = 3,
     kinetics = Arrhenius(
