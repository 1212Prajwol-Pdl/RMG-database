--- conflicted
+++ resolved
@@ -37,18 +37,6 @@
 """,
     kinetics = None,
 )
-entry(
-    index = 112,
-    label = "Cl_rad",
-    group =
-"""
-1 * Cl u1
-""",
-    kinetics = None,
-)
-
-
-
 
 entry(
     index = 2,
@@ -76,11 +64,7 @@
     group =
 """
 1 * S2s u1 p2 {2,S}
-<<<<<<< HEAD
 2   [H,Cl]  u0 {1,S}
-=======
-2   H   u0 {1,S}
->>>>>>> 75c71db9
 """,
     kinetics = None,
 )
@@ -301,19 +285,11 @@
     label = "Cd_pri_rad",
     group =
 """
-<<<<<<< HEAD
 1 * C u1 {2,D} {3,S}
 2   C u0 {1,D} {4,S} {5,S}
 3   [H,Cl] u0 {1,S}
 4   R u0 {2,S}
 5   R u0 {2,S}
-=======
-1   C u0 {2,D} {3,S} {4,S}
-2 * C u1 {1,D} {5,S}
-3   R u0 {1,S}
-4   R u0 {1,S}
-5   H u0 {2,S}
->>>>>>> 75c71db9
 """,
     kinetics = None,
 )
@@ -389,7 +365,7 @@
 entry(
     index = 30,
     label = "Cd_allenic_Cb",
-    group = 
+    group =
 """
 1 * C   u1 {2,D} {3,S}
 2   Cdd u0 {1,D}
@@ -699,13 +675,8 @@
     label = "C_rad/H_Cl/NonDe",
     group =
 """
-<<<<<<< HEAD
 1 * C                           u1 {2,S} {3,S} {4,S}
 2   [H,Cl]                         u0 {1,S}
-=======
-1 * C                             u1 {2,S} {3,S} {4,S}
-2   H                             u0 {1,S}
->>>>>>> 75c71db9
 3   [Cs,N3s,N5sc,O2s,S2s,S4s,S6s] u0 {1,S}
 4   [Cs,N3s,N5sc,O2s,S2s,S4s,S6s] u0 {1,S}
 """,
@@ -713,21 +684,12 @@
 )
 
 entry(
-<<<<<<< HEAD
     index = 55,
     label = "C_rad/H_Cl/NonDeN",
     group =
 """
 1 * C                        u1 {2,S} {3,S} {4,S}
 2   [H,Cl]                    u0 {1,S}
-=======
-    index = 56,
-    label = "C_rad/H/NonDeN",
-    group = 
-"""
-1 * C                         u1 {2,S} {3,S} {4,S}
-2   H                         u0 {1,S}
->>>>>>> 75c71db9
 3   [Cs,N3s,N5sc,S2s,S4s,S6s] u0 {1,S}
 4   [N3s,N5sc]                u0 {1,S}
 """,
@@ -735,15 +697,9 @@
 )
 
 entry(
-<<<<<<< HEAD
     index = 56,
     label = "C_rad/H_Cl/NonDeC",
     group =
-=======
-    index = 57,
-    label = "C_rad/H/NonDeC",
-    group = 
->>>>>>> 75c71db9
 """
 1 * C  u1 {2,S} {3,S} {4,S}
 2   [H,Cl]  u0 {1,S}
@@ -754,21 +710,12 @@
 )
 
 entry(
-<<<<<<< HEAD
     index = 57,
     label = "C_rad/H_Cl/NonDeO",
     group =
 """
 1 * C                           u1 {2,S} {3,S} {4,S}
 2   [H,Cl]                       u0 {1,S}
-=======
-    index = 58,
-    label = "C_rad/H/NonDeO",
-    group = 
-"""
-1 * C                             u1 {2,S} {3,S} {4,S}
-2   H                             u0 {1,S}
->>>>>>> 75c71db9
 3   [Cs,N3s,N5sc,O2s,S2s,S4s,S6s] u0 {1,S}
 4   O2s                           u0 {1,S}
 """,
@@ -776,7 +723,6 @@
 )
 
 entry(
-<<<<<<< HEAD
     index = 58,
     label = "C_rad/H_Cl/CsO",
     group =
@@ -784,36 +730,18 @@
 1 * C  u1 {2,S} {3,S} {4,S}
 2   [H,Cl]  u0 {1,S}
 3   Cs u0 {1,S}
-=======
-    index = 59,
-    label = "C_rad/H/CsO",
-    group = 
-"""
-1 * C   u1 {2,S} {3,S} {4,S}
-2   H   u0 {1,S}
-3   Cs  u0 {1,S}
->>>>>>> 75c71db9
 4   O2s u0 {1,S}
 """,
     kinetics = None,
 )
 
 entry(
-<<<<<<< HEAD
     index = 59,
     label = "C_rad/H_Cl/O2",
     group =
 """
 1 * C  u1 {2,S} {3,S} {4,S}
 2   [H,Cl] u0 {1,S}
-=======
-    index = 60,
-    label = "C_rad/H/O2",
-    group = 
-"""
-1 * C   u1 {2,S} {3,S} {4,S}
-2   H   u0 {1,S}
->>>>>>> 75c71db9
 3   O2s u0 {1,S}
 4   O2s u0 {1,S}
 """,
@@ -821,15 +749,9 @@
 )
 
 entry(
-<<<<<<< HEAD
     index = 60,
     label = "C_rad/H_Cl/SO",
     group =
-=======
-    index = 61,
-    label = "C_rad/H/SO",
-    group = 
->>>>>>> 75c71db9
 """
 1 * C             u1 {2,S} {3,S} {4,S}
 2   [H,Cl]           u0 {1,S}
@@ -840,21 +762,12 @@
 )
 
 entry(
-<<<<<<< HEAD
     index = 61,
     label = "C_rad/H_Cl/NO",
     group =
 """
 1 * C         u1 {2,S} {3,S} {4,S}
 2   [H,Cl]     u0 {1,S}
-=======
-    index = 62,
-    label = "C_rad/H/NO",
-    group = 
-"""
-1 * C          u1 {2,S} {3,S} {4,S}
-2   H          u0 {1,S}
->>>>>>> 75c71db9
 3   [N3s,N5sc] u0 {1,S}
 4   O2s        u0 {1,S}
 """,
@@ -862,21 +775,12 @@
 )
 
 entry(
-<<<<<<< HEAD
     index = 62,
     label = "C_rad/H_Cl/NonDeS",
     group =
 """
 1 * C                           u1 {2,S} {3,S} {4,S}
 2   [H,Cl]                      u0 {1,S}
-=======
-    index = 63,
-    label = "C_rad/H/NonDeS",
-    group = 
-"""
-1 * C                             u1 {2,S} {3,S} {4,S}
-2   H                             u0 {1,S}
->>>>>>> 75c71db9
 3   [Cs,N3s,N5sc,O2s,S2s,S4s,S6s] u0 {1,S}
 4   [S2s,S4s,S6s]                 u0 {1,S}
 """,
@@ -884,21 +788,12 @@
 )
 
 entry(
-<<<<<<< HEAD
     index = 63,
     label = "C_rad/H_Cl/OneDe",
     group =
 """
 1 * C                           u1 {2,S} {3,S} {4,S}
 2   [H,Cl]                      u0 {1,S}
-=======
-    index = 64,
-    label = "C_rad/H/OneDe",
-    group = 
-"""
-1 * C                                                                u1 {2,S} {3,S} {4,S}
-2   H                                                                u0 {1,S}
->>>>>>> 75c71db9
 3   [Cd,Ct,CO,CS,Cb,Cbf,N3d,N5dc,N5tc,N5b,S4d,S4t,S6d,S6dd,S6t,S6td] u0 {1,S}
 4   [Cs,N3s,N5sc,O2s,S2s,S4s,S6s]                                    u0 {1,S}
 """,
@@ -906,21 +801,12 @@
 )
 
 entry(
-<<<<<<< HEAD
     index = 64,
     label = "C_rad/H_Cl/OneDeC",
     group =
 """
 1 * C      u1 {2,S} {3,S} {4,S}
 2   [H,Cl] u0 {1,S}
-=======
-    index = 65,
-    label = "C_rad/H/OneDeC",
-    group = 
-"""
-1 * C                                                                u1 {2,S} {3,S} {4,S}
-2   H                                                                u0 {1,S}
->>>>>>> 75c71db9
 3   [Cd,Ct,CO,CS,Cb,Cbf,N3d,N5dc,N5tc,N5b,S4d,S4t,S6d,S6dd,S6t,S6td] u0 {1,S}
 4   Cs                                                               u0 {1,S}
 """,
@@ -928,15 +814,9 @@
 )
 
 entry(
-<<<<<<< HEAD
     index = 65,
     label = "C_rad/H_Cl/CdCs",
     group =
-=======
-    index = 66,
-    label = "C_rad/H/CdCs",
-    group = 
->>>>>>> 75c71db9
 """
 1 * C  u1 {2,S} {3,S} {4,S}
 2   [H,Cl]  u0 {1,S}
@@ -947,15 +827,9 @@
 )
 
 entry(
-<<<<<<< HEAD
     index = 66,
     label = "C_rad/H_Cl/CtCs",
     group =
-=======
-    index = 67,
-    label = "C_rad/H/CtCs",
-    group = 
->>>>>>> 75c71db9
 """
 1 * C  u1 {2,S} {3,S} {4,S}
 2   [H,Cl]  u0 {1,S}
@@ -966,34 +840,12 @@
 )
 
 entry(
-<<<<<<< HEAD
     index = 67,
     label = "C_rad/H_Cl/OneDeO",
     group =
 """
 1 * C       u1 {2,S} {3,S} {4,S}
 2   [H,Cl]  u0 {1,S}
-=======
-    index = 68,
-    label = "C_rad/H/CbCs",
-    group = 
-"""
-1 * C  u1 {2,S} {3,S} {4,S}
-2   H  u0 {1,S}
-3   Cb u0 {1,S}
-4   Cs u0 {1,S}
-""",
-    kinetics = None,
-)
-
-entry(
-    index = 69,
-    label = "C_rad/H/OneDeO",
-    group = 
-"""
-1 * C                                                                u1 {2,S} {3,S} {4,S}
-2   H                                                                u0 {1,S}
->>>>>>> 75c71db9
 3   [Cd,Ct,CO,CS,Cb,Cbf,N3d,N5dc,N5tc,N5b,S4d,S4t,S6d,S6dd,S6t,S6td] u0 {1,S}
 4   O2s                                                              u0 {1,S}
 """,
@@ -1001,21 +853,12 @@
 )
 
 entry(
-<<<<<<< HEAD
     index = 68,
     label = "C_rad/H_Cl/OneDeS",
     group =
 """
 1 * C             u1 {2,S} {3,S} {4,S}
 2   [H,Cl]        u0 {1,S}
-=======
-    index = 70,
-    label = "C_rad/H/OneDeS",
-    group = 
-"""
-1 * C                                                                u1 {2,S} {3,S} {4,S}
-2   H                                                                u0 {1,S}
->>>>>>> 75c71db9
 3   [Cd,Ct,CO,CS,Cb,Cbf,N3d,N5dc,N5tc,N5b,S4d,S4t,S6d,S6dd,S6t,S6td] u0 {1,S}
 4   [S2s,S4s,S6s]                                                    u0 {1,S}
 """,
@@ -1023,21 +866,12 @@
 )
 
 entry(
-<<<<<<< HEAD
     index = 69,
     label = "C_rad/H_Cl/OneDeN",
     group =
 """
 1 * C         u1 {2,S} {3,S} {4,S}
 2   [H,Cl]    u0 {1,S}
-=======
-    index = 71,
-    label = "C_rad/H/OneDeN",
-    group = 
-"""
-1 * C                                                                u1 {2,S} {3,S} {4,S}
-2   H                                                                u0 {1,S}
->>>>>>> 75c71db9
 3   [Cd,Ct,CO,CS,Cb,Cbf,N3d,N5dc,N5tc,N5b,S4d,S4t,S6d,S6dd,S6t,S6td] u0 {1,S}
 4   [N3s,N5sc]                                                       u0 {1,S}
 """,
@@ -1045,21 +879,12 @@
 )
 
 entry(
-<<<<<<< HEAD
     index = 70,
     label = "C_rad/H_Cl/TwoDe",
     group =
 """
 1 * C      u1 {2,S} {3,S} {4,S}
 2   [H,Cl] u0 {1,S}
-=======
-    index = 72,
-    label = "C_rad/H/TwoDe",
-    group = 
-"""
-1 * C                                                                u1 {2,S} {3,S} {4,S}
-2   H                                                                u0 {1,S}
->>>>>>> 75c71db9
 3   [Cd,Ct,CO,CS,Cb,Cbf,N3d,N5dc,N5tc,N5b,S4d,S4t,S6d,S6dd,S6t,S6td] u0 {1,S}
 4   [Cd,Ct,CO,CS,Cb,Cbf,N3d,N5dc,N5tc,N5b,S4d,S4t,S6d,S6dd,S6t,S6td] u0 {1,S}
 """,
@@ -1067,15 +892,9 @@
 )
 
 entry(
-<<<<<<< HEAD
     index = 71,
     label = "C_rad/H_Cl/CdCd",
     group =
-=======
-    index = 73,
-    label = "C_rad/H/CdCd",
-    group = 
->>>>>>> 75c71db9
 """
 1 * C  u1 {2,S} {3,S} {4,S}
 2   [H,Cl]  u0 {1,S}
@@ -1101,27 +920,6 @@
 )
 
 entry(
-    index = 75,
-    label = "C_rad/H/CdCb",
-    group = 
-"""
-1 * C  u1 {2,S} {3,S} {4,S}
-<<<<<<< HEAD
-2   [H,Cl] u0 {1,S}
-3   Cd u0 {1,S} {5,D}
-4   Cd u0 {1,S} {6,D}
-5   Cd u0 {3,D} {6,S}
-6   Cd u0 {4,D} {5,S}
-=======
-2   H  u0 {1,S}
-3   Cd u0 {1,S}
-4   Cb u0 {1,S}
->>>>>>> 75c71db9
-""",
-    kinetics = None,
-)
-
-entry(
     index = 76,
     label = "C_ter_rad",
     group =
@@ -1557,45 +1355,25 @@
 )
 
 entry(
-<<<<<<< HEAD
-    index = 107,
+    index = 110,
     label = "N3s_pri_rad",
     group =
 """
 1 * N3s u1 {2,S} {3,S}
 2   [H,Cl]   u0 {1,S}
 3   R!H u0 {1,S}
-=======
-    index = 110,
-    label = "NH2_rad",
-    group = 
-"""
-1 * N3s u1 {2,S} {3,S}
-2   H   u0 {1,S}
-3   H   u0 {1,S}
->>>>>>> 75c71db9
-""",
-    kinetics = None,
-)
-
-entry(
-<<<<<<< HEAD
-    index = 108,
+""",
+    kinetics = None,
+)
+
+entry(
+    index = 111,
     label = "NH2_rad",
     group =
 """
 1 * N3s u1 {2,S} {3,S}
 2   [H,Cl]   u0 {1,S}
 3   [H,Cl]   u0 {1,S}
-=======
-    index = 111,
-    label = "N3s_pri_rad",
-    group = 
-"""
-1 * N3s u1 {2,S} {3,S}
-2   H   u0 {1,S}
-3   R!H u0 {1,S}
->>>>>>> 75c71db9
 """,
     kinetics = None,
 )
@@ -1618,13 +1396,8 @@
     group =
 """
 1 * N3s u1 {2,S} {3,S}
-<<<<<<< HEAD
 2   [H,Cl] u0 {1,S}
 3   O2s  u0 {1,S}
-=======
-2   H   u0 {1,S}
-3   O2s u0 {1,S}
->>>>>>> 75c71db9
 """,
     kinetics = None,
 )
@@ -1901,21 +1674,8 @@
     kinetics = None,
 )
 
-<<<<<<< HEAD
-entry(
-    index = 112,
-    label = "Cd_allenic_Cb",
-    group =
-"""
-1 * C   u1 {2,D} {3,S}
-2   Cdd u0 {1,D}
-3   Cb  u0 {1,S}
-""",
-    kinetics = None,
-)
-
-entry(
-    index = 113,
+entry(
+    index = 138,
     label = "C_rad/H_Cl/CdCb",
     group =
 """
@@ -1928,7 +1688,7 @@
 )
 
 entry(
-    index = 114,
+    index = 139,
     label = "C_rad/H_Cl/CbCs",
     group =
 """
@@ -1940,8 +1700,17 @@
     kinetics = None,
 )
 
-=======
->>>>>>> 75c71db9
+entry(
+    index = 140,
+    label = "Cl_rad",
+    group =
+"""
+1 * Cl u1
+""",
+    kinetics = None,
+)
+
+
 tree(
 """
 L1: Y_rad
